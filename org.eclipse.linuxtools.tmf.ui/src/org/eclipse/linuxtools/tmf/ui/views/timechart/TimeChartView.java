/*******************************************************************************
 * Copyright (c) 2010 Ericsson
 * 
 * All rights reserved. This program and the accompanying materials are
 * made available under the terms of the Eclipse Public License v1.0 which
 * accompanies this distribution, and is available at
 * http://www.eclipse.org/legal/epl-v10.html
 * 
 * Contributors:
 *   Patrick Tasse - Initial API and implementation
 *******************************************************************************/

package org.eclipse.linuxtools.tmf.ui.views.timechart;

import java.util.ArrayList;
import java.util.HashMap;
import java.util.Iterator;
import java.util.Map;

import org.eclipse.core.resources.IMarker;
import org.eclipse.core.resources.IMarkerDelta;
import org.eclipse.core.resources.IResource;
import org.eclipse.core.resources.IResourceChangeEvent;
import org.eclipse.core.resources.IResourceChangeListener;
import org.eclipse.core.resources.IResourceDelta;
import org.eclipse.core.resources.ResourcesPlugin;
import org.eclipse.linuxtools.tmf.core.event.TmfEvent;
import org.eclipse.linuxtools.tmf.core.event.TmfTimestamp;
import org.eclipse.linuxtools.tmf.core.experiment.TmfExperiment;
import org.eclipse.linuxtools.tmf.core.filter.ITmfFilter;
import org.eclipse.linuxtools.tmf.core.signal.TmfSignalHandler;
import org.eclipse.linuxtools.tmf.core.signal.TmfTimeSynchSignal;
import org.eclipse.linuxtools.tmf.core.signal.TmfTraceSelectedSignal;
import org.eclipse.linuxtools.tmf.core.signal.TmfTraceUpdatedSignal;
import org.eclipse.linuxtools.tmf.core.trace.ITmfTrace;
import org.eclipse.linuxtools.tmf.core.trace.TmfContext;
import org.eclipse.linuxtools.tmf.ui.editors.ITmfTraceEditor;
import org.eclipse.linuxtools.tmf.ui.signal.TmfTraceClosedSignal;
import org.eclipse.linuxtools.tmf.ui.signal.TmfTraceOpenedSignal;
import org.eclipse.linuxtools.tmf.ui.viewers.TmfViewerFactory;
import org.eclipse.linuxtools.tmf.ui.viewers.events.ITmfEventsFilterListener;
import org.eclipse.linuxtools.tmf.ui.viewers.events.ITmfEventsFilterProvider;
import org.eclipse.linuxtools.tmf.ui.viewers.timeAnalysis.ITimeAnalysisViewer;
import org.eclipse.linuxtools.tmf.ui.viewers.timeAnalysis.ITmfTimeScaleSelectionListener;
import org.eclipse.linuxtools.tmf.ui.viewers.timeAnalysis.ITmfTimeSelectionListener;
import org.eclipse.linuxtools.tmf.ui.viewers.timeAnalysis.TmfTimeScaleSelectionEvent;
import org.eclipse.linuxtools.tmf.ui.viewers.timeAnalysis.TmfTimeSelectionEvent;
import org.eclipse.linuxtools.tmf.ui.viewers.timeAnalysis.model.ITimeEvent;
import org.eclipse.linuxtools.tmf.ui.viewers.timeAnalysis.model.ITmfTimeAnalysisEntry;
import org.eclipse.linuxtools.tmf.ui.views.TmfView;
import org.eclipse.linuxtools.tmf.ui.views.colors.ColorSetting;
import org.eclipse.linuxtools.tmf.ui.views.colors.ColorSettingsManager;
import org.eclipse.linuxtools.tmf.ui.views.colors.IColorSettingsListener;
import org.eclipse.linuxtools.tmf.ui.views.timechart.TimeChartEvent.RankRange;
import org.eclipse.swt.SWT;
import org.eclipse.swt.layout.GridLayout;
import org.eclipse.swt.widgets.Composite;
import org.eclipse.swt.widgets.Display;
import org.eclipse.ui.IEditorPart;
import org.eclipse.ui.IEditorReference;

public class TimeChartView extends TmfView implements ITmfTimeScaleSelectionListener, ITmfTimeSelectionListener, IColorSettingsListener,
        IResourceChangeListener, ITmfEventsFilterListener {

    public static final String ID = "org.eclipse.linuxtools.tmf.ui.views.timechart"; //$NON-NLS-1$

    private static final int TIMESTAMP_SCALE = -9;

    private final int fDisplayWidth;
    private Composite fComposite;
    private ITimeAnalysisViewer fViewer;
    private final ArrayList<TimeChartAnalysisEntry> fTimeAnalysisEntries = new ArrayList<TimeChartAnalysisEntry>();
    private final Map<ITmfTrace<?>, TimeChartDecorationProvider> fDecorationProviders = new HashMap<ITmfTrace<?>, TimeChartDecorationProvider>();
    private ArrayList<DecorateThread> fDecorateThreads;
    private long fStartTime = 0;
    private long fStopTime = Long.MAX_VALUE;
    private boolean fRefreshBusy = false;
    private boolean fRefreshPending = false;
    private final Object fSyncObj = new Object();

    public TimeChartView() {
        super("Time Chart"); //$NON-NLS-1$
        fDisplayWidth = Display.getDefault().getBounds().width;
    }

    @Override
    public void createPartControl(Composite parent) {
        fComposite = new Composite(parent, SWT.NONE);
        GridLayout gl = new GridLayout();
        gl.marginWidth = 0;
        gl.marginHeight = 0;
        fComposite.setLayout(gl);

        fViewer = TmfViewerFactory.createViewer(fComposite, new TimeChartAnalysisProvider());
        fViewer.groupTraces(false);
        fViewer.setTimeCalendarFormat(true);
        fViewer.setAcceptSelectionAPIcalls(true);
        fViewer.addWidgetTimeScaleSelectionListner(this);
        fViewer.addWidgetSelectionListner(this);
        fViewer.setMinimumItemWidth(1);

        IEditorReference[] editorReferences = getSite().getPage().getEditorReferences();
        for (IEditorReference editorReference : editorReferences) {
            IEditorPart editor = editorReference.getEditor(false);
            if (editor instanceof ITmfTraceEditor) {
                ITmfTrace<?> trace = ((ITmfTraceEditor) editor).getTrace();
                if (trace != null) {
                    IResource resource = ((ITmfTraceEditor) editor).getResource();
                    TimeChartAnalysisEntry timeAnalysisEntry = new TimeChartAnalysisEntry(trace, fDisplayWidth * 2);
                    fTimeAnalysisEntries.add(timeAnalysisEntry);
                    fDecorationProviders.put(trace, new TimeChartDecorationProvider(resource));
                    Thread thread = new ProcessTraceThread(timeAnalysisEntry);
                    thread.start();
                }
            }
        }
        fViewer.display(fTimeAnalysisEntries.toArray(new TimeChartAnalysisEntry[0]));

        fDecorateThreads = new ArrayList<DecorateThread>();
        ColorSettingsManager.addColorSettingsListener(this);
        ResourcesPlugin.getWorkspace().addResourceChangeListener(this, IResourceChangeEvent.POST_CHANGE);
    }

    @Override
    public void dispose() {
        ResourcesPlugin.getWorkspace().removeResourceChangeListener(this);
        for (DecorateThread thread : fDecorateThreads) {
            thread.cancel();
        }
        ColorSettingsManager.removeColorSettingsListener(this);
        super.dispose();
    }

    @Override
    public void setFocus() {
        super.setFocus();
        fViewer.setFocus();
    }

    private class ProcessTraceThread extends Thread {

        private final TimeChartAnalysisEntry fTimeAnalysisEntry;

        public ProcessTraceThread(TimeChartAnalysisEntry timeAnalysisEntry) {
            super("ProcessTraceJob:" + timeAnalysisEntry.getName()); //$NON-NLS-1$
            fTimeAnalysisEntry = timeAnalysisEntry;
        }

        @Override
        public void run() {
            updateTraceEntry(fTimeAnalysisEntry, Long.MAX_VALUE, 0, Long.MAX_VALUE);
        }
    }

    private void updateTraceEntry(TimeChartAnalysisEntry timeAnalysisEntry, long stopRank, long startTime, long stopTime) {
        ITmfTrace<?> trace = timeAnalysisEntry.getTrace();
        TimeChartDecorationProvider decorationProvider = fDecorationProviders.get(trace);
        if (decorationProvider == null) {
            return; // the trace has been closed
        }
        TmfContext context = null;
        // TmfTimestamp lastTimestamp = null;
        boolean done = false;
        while (!done) {
            synchronized (timeAnalysisEntry) {
                if (timeAnalysisEntry.getLastRank() >= trace.getNbEvents()) {
                    done = true;
                    break;
                }
                if (context == null || context.getRank() != timeAnalysisEntry.getLastRank()) {
                    if (context != null) {
                        context.dispose();
                    }
                    if (timeAnalysisEntry.getLastRank() != -1) {
                        context = trace.seekEvent(timeAnalysisEntry.getLastRank());
                    } else {
                        // context = trace.seekLocation(null);
                        context = trace.seekEvent(0);
                    }
                }
                while (true) {
                    long rank = context.getRank();
                    TmfEvent event = trace.getNextEvent(context);
                    if (event == null) {
                        done = true;
                        break;
                    }
                    // if (!event.getTimestamp().equals(lastTimestamp)) {
                    TimeChartEvent timeEvent = new TimeChartEvent(timeAnalysisEntry, event, rank, decorationProvider);
                    if (timeEvent.getTime() >= startTime && timeEvent.getTime() <= stopTime) {
                        timeAnalysisEntry.addTraceEvent(timeEvent);
                    }
                    // lastTimestamp = event.getTimestamp();
                    // } *** commented out so that color setting priority gets
                    // set even if the event has same time
                    if (context.getRank() == trace.getNbEvents() || context.getRank() == stopRank) {
                        done = true;
                        break;
                    }
                    if (context.getRank() % trace.getCacheSize() == 1) {
                        // break for UI refresh
                        break;
                    }
                }
                // timeAnalysisEntry.setLastRank(Math.min(trace.getNbEvents(),
                // stopRank));
                timeAnalysisEntry.setLastRank(context.getRank());
            }
            refreshViewer(false);
        }
        if (context != null) {
            context.dispose();
        }
    }

    private void refreshViewer(boolean resetTimeIntervals) {
        if (fComposite == null) {
            return;
        }
        synchronized (fSyncObj) {
            if (fRefreshBusy) {
                fRefreshPending = true;
                return;
            } else {
                fRefreshBusy = true;
            }
        }
        final boolean reset = resetTimeIntervals;
        // Perform the refresh on the UI thread
        Display.getDefault().asyncExec(new Runnable() {
            @Override
            public void run() {
                if (fComposite.isDisposed())
                    return;
                fViewer.display(fTimeAnalysisEntries.toArray(new TimeChartAnalysisEntry[0]));
                if (reset) {
                    fViewer.resetStartFinishTime();
                }
                synchronized (fSyncObj) {
                    fRefreshBusy = false;
                    if (fRefreshPending) {
                        fRefreshPending = false;
                        refreshViewer(reset);
                    }
                }
            }
        });
    }

    private void itemize(long startTime, long stopTime) {
        for (int i = 0; i < fTimeAnalysisEntries.size(); i++) {
            Thread thread = new ItemizeThread(fTimeAnalysisEntries.get(i), startTime, stopTime);
            thread.start();
        }
    }

    private class ItemizeThread extends Thread {

        private final TimeChartAnalysisEntry fTimeAnalysisEntry;
        private final long fStartTime;
        private final long fStopTime;
        private final long fMaxDuration;

        private ItemizeThread(TimeChartAnalysisEntry timeAnalysisEntry, long startTime, long stopTime) {
            super("Itemize Thread:" + timeAnalysisEntry.getName()); //$NON-NLS-1$
            fTimeAnalysisEntry = timeAnalysisEntry;
            fStartTime = startTime;
            fStopTime = stopTime;
            fMaxDuration = 3 * (fStopTime - fStartTime) / fDisplayWidth;
        }

        @Override
        public void run() {
            itemizeTraceEntry(fTimeAnalysisEntry);
        }

        public void itemizeTraceEntry(TimeChartAnalysisEntry timeAnalysisEntry) {
            Iterator<ITimeEvent> iterator = timeAnalysisEntry.getTraceEventsIterator();
            TimeChartEvent event = null;
            boolean hasNext = true;
            while (hasNext) {
                synchronized (timeAnalysisEntry) {
                    while (hasNext = iterator.hasNext()) {
                        event = (TimeChartEvent) iterator.next();
                        if (event.getTime() + event.getDuration() > fStartTime && event.getTime() < fStopTime && event.getDuration() > fMaxDuration
                                && event.getNbEvents() > 1) {
                            break;
                        }
                    }
                }
                if (hasNext) {
                    if (event.getItemizedEntry() == null) {
                        itemizeEvent(event);
                    } else {
                        itemizeTraceEntry(event.getItemizedEntry());
                    }
                }
            }
        }

        public void itemizeEvent(TimeChartEvent event) {
            synchronized (event) {
                if (event.isItemizing()) {
                    return;
                }
                event.setItemizing(true);
            }
            TimeChartAnalysisEntry timeAnalysisEntry = new TimeChartAnalysisEntry(fTimeAnalysisEntry.getTrace(), (int) Math.min(
                    event.getNbEvents() + 1, fDisplayWidth * 2));
            synchronized (event.getRankRangeList()) {
                for (RankRange range : event.getRankRangeList()) {
                    timeAnalysisEntry.setLastRank(range.getFirstRank());
                    updateTraceEntry(timeAnalysisEntry, range.getLastRank() + 1, event.getTime(), event.getTime() + event.getDuration());
                }
            }
            event.setItemizedEntry(timeAnalysisEntry);
            refreshViewer(false);
            itemizeTraceEntry(timeAnalysisEntry);
            synchronized (event) {
                event.setItemizing(false);
            }
        }
    }

    private void redecorate() {
        synchronized (fDecorateThreads) {
            for (DecorateThread thread : fDecorateThreads) {
                thread.cancel();
            }
            fDecorateThreads.clear();
            for (int i = 0; i < fTimeAnalysisEntries.size(); i++) {
                DecorateThread thread = new DecorateThread(fTimeAnalysisEntries.get(i));
                thread.start();
                fDecorateThreads.add(thread);
            }
        }
    }

    private class DecorateThread extends Thread {
        private volatile boolean interrupted = false;
        private final TimeChartAnalysisEntry fTimeAnalysisEntry;
        private final TimeChartDecorationProvider fDecorationProvider;
        private TmfContext fContext;
        private int fCount = 0;

        private DecorateThread(TimeChartAnalysisEntry timeAnalysisEntry) {
            super("Decorate Thread:" + timeAnalysisEntry.getName()); //$NON-NLS-1$
            fTimeAnalysisEntry = timeAnalysisEntry;
            fDecorationProvider = fDecorationProviders.get(timeAnalysisEntry.getTrace());
        }

        @Override
        public void run() {
            resetTraceEntry(fTimeAnalysisEntry);
            refreshViewer(false);
            decorateTraceEntry(fTimeAnalysisEntry, null);
            refreshViewer(false);
            synchronized (fDecorateThreads) {
                fDecorateThreads.remove(this);
            }
            if (fContext != null) {
            	fContext.dispose();
            }
        }

        public void resetTraceEntry(TimeChartAnalysisEntry timeAnalysisEntry) {
            Iterator<ITimeEvent> iterator = timeAnalysisEntry.getTraceEventsIterator();
            TimeChartEvent event = null;
            boolean hasNext = true;
            while (!interrupted && hasNext) {
                synchronized (timeAnalysisEntry) {
                    while (hasNext = iterator.hasNext()) {
                        event = (TimeChartEvent) iterator.next();
                        break;
                    }
                }
                if (hasNext) {
                    // TODO possible concurrency problem here with ItemizeJob
                    event.setColorSettingPriority(ColorSettingsManager.PRIORITY_NONE);
                    if (event.getItemizedEntry() != null) {
                        resetTraceEntry(event.getItemizedEntry());
                    }
                }
            }
        }

        public void decorateTraceEntry(TimeChartAnalysisEntry timeAnalysisEntry, TimeChartEvent parentEvent) {
            // Set max duration high to ensure iterator does not consider
            // itemized events
            Iterator<ITimeEvent> iterator = timeAnalysisEntry.getTraceEventsIterator(0, Long.MAX_VALUE, Long.MAX_VALUE);
            TimeChartEvent event = null;
            int entryPriority = ColorSettingsManager.PRIORITY_NONE;
            boolean entryIsBookmarked = false;
            boolean entryIsVisible = false;
            boolean entryIsSearchMatch = false;
            boolean hasNext = true;
            while (!interrupted && hasNext) {
                synchronized (timeAnalysisEntry) {
                    while (hasNext = iterator.hasNext()) {
                        event = (TimeChartEvent) iterator.next();
                        break;
                    }
                }
                if (hasNext) {
                    // TODO possible concurrency problem here with ItemizeJob
                    if (event.getItemizedEntry() == null) {
                        decorateEvent(event);
                    } else {
                        decorateTraceEntry(event.getItemizedEntry(), event);
                    }
                    entryPriority = Math.min(entryPriority, event.getColorSettingPriority());
                    entryIsBookmarked |= event.isBookmarked();
                    entryIsVisible |= event.isVisible();
                    entryIsSearchMatch |= event.isSearchMatch();
                    if (++fCount % timeAnalysisEntry.getTrace().getCacheSize() == 0) {
                        refreshViewer(false);
                    }
                }
            }
            if (parentEvent != null) {
                parentEvent.setColorSettingPriority(entryPriority);
                parentEvent.setIsBookmarked(entryIsBookmarked);
                parentEvent.setIsVisible(entryIsVisible);
                parentEvent.setIsSearchMatch(entryIsSearchMatch);
            }
        }

        public void decorateEvent(TimeChartEvent timeChartEvent) {
            // TODO possible concurrency problem here with ItemizeJob
            TimeChartAnalysisEntry timeAnalysisEntry = (TimeChartAnalysisEntry) timeChartEvent.getEntry();
            ITmfTrace<?> trace = timeAnalysisEntry.getTrace();
            int priority = ColorSettingsManager.PRIORITY_NONE;
            boolean isBookmarked = false;
            boolean isVisible = false;
            boolean isSearchMatch = false;
            synchronized (timeChartEvent.getRankRangeList()) {
                for (RankRange range : timeChartEvent.getRankRangeList()) {
                    if (interrupted)
                        return;
                    if (fContext == null || fContext.getRank() != range.getFirstRank()) {
                        if (fContext != null) {
                        	fContext.dispose();
                        }
                        fContext = trace.seekEvent(range.getFirstRank());
                        fContext.setRank(range.getFirstRank());
                    }
                    while (true) {
                        if (interrupted)
                            return;
                        long rank = fContext.getRank();
                        TmfEvent event = trace.getNextEvent(fContext);
                        if (event == null) {
                            break;
                        }
                        long eventTime = event.getTimestamp().normalize(0, -9).getValue();
                        if (eventTime >= timeChartEvent.getTime() && eventTime <= timeChartEvent.getTime() + timeChartEvent.getDuration()) {
                            priority = Math.min(priority, ColorSettingsManager.getColorSettingPriority(event));
                        }
                        isBookmarked |= fDecorationProvider.isBookmark(rank);
                        isVisible |= fDecorationProvider.isVisible(event);
                        isSearchMatch |= fDecorationProvider.isSearchMatch(event);
                        if (fContext.getRank() > range.getLastRank()) {
                            break;
                        }
                    }
                }
            }
            timeChartEvent.setColorSettingPriority(priority);
            timeChartEvent.setIsBookmarked(isBookmarked);
            timeChartEvent.setIsVisible(isVisible);
            timeChartEvent.setIsSearchMatch(isSearchMatch);
        }

        public void cancel() {
            interrupted = true;
        }
    }

    // ------------------------------------------------------------------------
    // Listeners
    // ------------------------------------------------------------------------

    @Override
    public void tsfTmProcessTimeScaleEvent(TmfTimeScaleSelectionEvent event) {
        fStartTime = event.getTime0();
        fStopTime = event.getTime1();
        itemize(fStartTime, fStopTime);
    }

    @Override
    public void tsfTmProcessSelEvent(TmfTimeSelectionEvent event) {
        ITmfTimeAnalysisEntry timeAnalysisEntry = null;
        if (event.getSelection() instanceof TimeChartAnalysisEntry) {
            timeAnalysisEntry = (TimeChartAnalysisEntry) event.getSelection();
        } else if (event.getSelection() instanceof TimeChartEvent) {
            timeAnalysisEntry = ((TimeChartEvent) event.getSelection()).getEntry();
        }
        if (timeAnalysisEntry instanceof TimeChartAnalysisEntry) {
            broadcast(new TmfTraceSelectedSignal(this, ((TimeChartAnalysisEntry) timeAnalysisEntry).getTrace()));
        }
        broadcast(new TmfTimeSynchSignal(this, new TmfTimestamp(event.getSelectedTime(), TIMESTAMP_SCALE)));
    }

    @Override
    public void colorSettingsChanged(ColorSetting[] colorSettings) {
        redecorate();
    }

    @Override
    public void resourceChanged(IResourceChangeEvent event) {
        for (IMarkerDelta delta : event.findMarkerDeltas(IMarker.BOOKMARK, false)) {
            for (TimeChartDecorationProvider provider : fDecorationProviders.values()) {
                if (delta.getResource().equals(provider.getResource())) {
                    if (delta.getKind() == IResourceDelta.CHANGED && delta.getMarker().getAttribute(IMarker.LOCATION, -1) != -1) {
                        provider.refreshBookmarks();
                    } else if (delta.getKind() == IResourceDelta.REMOVED) {
                        provider.refreshBookmarks();
                    }
                }
            }
        }
        redecorate();
    }

    @Override
    public void filterApplied(ITmfFilter filter, ITmfTrace<?> trace) {
        TimeChartDecorationProvider decorationProvider = fDecorationProviders.get(trace);
        decorationProvider.filterApplied(filter);
        redecorate();
    }

    @Override
    public void searchApplied(ITmfFilter filter, ITmfTrace<?> trace) {
        TimeChartDecorationProvider decorationProvider = fDecorationProviders.get(trace);
        decorationProvider.searchApplied(filter);
        redecorate();
    }

    // ------------------------------------------------------------------------
    // Signal handlers
    // ------------------------------------------------------------------------

    @TmfSignalHandler
    public void traceOpened(TmfTraceOpenedSignal signal) {
        if (fTimeAnalysisEntries == null)
            return;
        final ITmfTrace<?> trace = signal.getTrace();
<<<<<<< HEAD
=======
        if (trace instanceof TmfExperiment) {
            return;
        }
>>>>>>> 2717e7ec
        final IResource resource = signal.getResource();
        final ITmfEventsFilterProvider eventsFilterProvider = signal.getEventsFilterProvider();
        TimeChartAnalysisEntry timeAnalysisEntry = null;
        for (int i = 0; i < fTimeAnalysisEntries.size(); i++) {
            if (fTimeAnalysisEntries.get(i).getTrace().equals(trace)) {
                timeAnalysisEntry = fTimeAnalysisEntries.get(i);
                break;
            }
        }
        if (timeAnalysisEntry == null) {
            timeAnalysisEntry = new TimeChartAnalysisEntry(trace, fDisplayWidth * 2);
            fTimeAnalysisEntries.add(timeAnalysisEntry);
            fDecorationProviders.put(trace, new TimeChartDecorationProvider(resource));
            Thread thread = new ProcessTraceThread(timeAnalysisEntry);
            thread.start();
        }
        refreshViewer(true);
        if (eventsFilterProvider != null) {
            eventsFilterProvider.addEventsFilterListener(this);
        }
    }

    @TmfSignalHandler
    public void traceClosed(TmfTraceClosedSignal signal) {
        if (fTimeAnalysisEntries == null)
            return;
        final ITmfTrace<?> trace = signal.getTrace();
        for (int i = 0; i < fTimeAnalysisEntries.size(); i++) {
            if (fTimeAnalysisEntries.get(i).getTrace().equals(trace)) {
                fTimeAnalysisEntries.remove(i);
                fDecorationProviders.remove(trace);
                refreshViewer(true);
                break;
            }
        }
    }

    @TmfSignalHandler
    public void traceSelected(TmfTraceSelectedSignal signal) {
        if (signal.getSource() != this && fTimeAnalysisEntries != null) {
            ITmfTrace<?> trace = signal.getTrace();
            for (int i = 0; i < fTimeAnalysisEntries.size(); i++) {
                if (fTimeAnalysisEntries.get(i).getTrace().equals(trace)) {
                    fViewer.setSelectedTrace(fTimeAnalysisEntries.get(i));
                    break;
                }
            }
        }
    }

    @TmfSignalHandler
    public void traceUpdated(TmfTraceUpdatedSignal signal) {
        if (fTimeAnalysisEntries == null)
            return;
        final ITmfTrace<?> trace = signal.getTrace();
        for (int i = 0; i < fTimeAnalysisEntries.size(); i++) {
            TimeChartAnalysisEntry timeAnalysisEntry = fTimeAnalysisEntries.get(i);
            if (timeAnalysisEntry.getTrace().equals(trace)) {
                updateTraceEntry(timeAnalysisEntry, Long.MAX_VALUE, 0, Long.MAX_VALUE);
                break;
            }
        }
    }

    @TmfSignalHandler
    public void currentTimeUpdated(TmfTimeSynchSignal signal) {
        long time = signal.getCurrentTime().normalize(0, TIMESTAMP_SCALE).getValue();
        fViewer.setSelectedTime(time, true, this);
    }

}
<|MERGE_RESOLUTION|>--- conflicted
+++ resolved
@@ -1,624 +1,621 @@
-/*******************************************************************************
- * Copyright (c) 2010 Ericsson
- * 
- * All rights reserved. This program and the accompanying materials are
- * made available under the terms of the Eclipse Public License v1.0 which
- * accompanies this distribution, and is available at
- * http://www.eclipse.org/legal/epl-v10.html
- * 
- * Contributors:
- *   Patrick Tasse - Initial API and implementation
- *******************************************************************************/
-
-package org.eclipse.linuxtools.tmf.ui.views.timechart;
-
-import java.util.ArrayList;
-import java.util.HashMap;
-import java.util.Iterator;
-import java.util.Map;
-
-import org.eclipse.core.resources.IMarker;
-import org.eclipse.core.resources.IMarkerDelta;
-import org.eclipse.core.resources.IResource;
-import org.eclipse.core.resources.IResourceChangeEvent;
-import org.eclipse.core.resources.IResourceChangeListener;
-import org.eclipse.core.resources.IResourceDelta;
-import org.eclipse.core.resources.ResourcesPlugin;
-import org.eclipse.linuxtools.tmf.core.event.TmfEvent;
-import org.eclipse.linuxtools.tmf.core.event.TmfTimestamp;
-import org.eclipse.linuxtools.tmf.core.experiment.TmfExperiment;
-import org.eclipse.linuxtools.tmf.core.filter.ITmfFilter;
-import org.eclipse.linuxtools.tmf.core.signal.TmfSignalHandler;
-import org.eclipse.linuxtools.tmf.core.signal.TmfTimeSynchSignal;
-import org.eclipse.linuxtools.tmf.core.signal.TmfTraceSelectedSignal;
-import org.eclipse.linuxtools.tmf.core.signal.TmfTraceUpdatedSignal;
-import org.eclipse.linuxtools.tmf.core.trace.ITmfTrace;
-import org.eclipse.linuxtools.tmf.core.trace.TmfContext;
-import org.eclipse.linuxtools.tmf.ui.editors.ITmfTraceEditor;
-import org.eclipse.linuxtools.tmf.ui.signal.TmfTraceClosedSignal;
-import org.eclipse.linuxtools.tmf.ui.signal.TmfTraceOpenedSignal;
-import org.eclipse.linuxtools.tmf.ui.viewers.TmfViewerFactory;
-import org.eclipse.linuxtools.tmf.ui.viewers.events.ITmfEventsFilterListener;
-import org.eclipse.linuxtools.tmf.ui.viewers.events.ITmfEventsFilterProvider;
-import org.eclipse.linuxtools.tmf.ui.viewers.timeAnalysis.ITimeAnalysisViewer;
-import org.eclipse.linuxtools.tmf.ui.viewers.timeAnalysis.ITmfTimeScaleSelectionListener;
-import org.eclipse.linuxtools.tmf.ui.viewers.timeAnalysis.ITmfTimeSelectionListener;
-import org.eclipse.linuxtools.tmf.ui.viewers.timeAnalysis.TmfTimeScaleSelectionEvent;
-import org.eclipse.linuxtools.tmf.ui.viewers.timeAnalysis.TmfTimeSelectionEvent;
-import org.eclipse.linuxtools.tmf.ui.viewers.timeAnalysis.model.ITimeEvent;
-import org.eclipse.linuxtools.tmf.ui.viewers.timeAnalysis.model.ITmfTimeAnalysisEntry;
-import org.eclipse.linuxtools.tmf.ui.views.TmfView;
-import org.eclipse.linuxtools.tmf.ui.views.colors.ColorSetting;
-import org.eclipse.linuxtools.tmf.ui.views.colors.ColorSettingsManager;
-import org.eclipse.linuxtools.tmf.ui.views.colors.IColorSettingsListener;
-import org.eclipse.linuxtools.tmf.ui.views.timechart.TimeChartEvent.RankRange;
-import org.eclipse.swt.SWT;
-import org.eclipse.swt.layout.GridLayout;
-import org.eclipse.swt.widgets.Composite;
-import org.eclipse.swt.widgets.Display;
-import org.eclipse.ui.IEditorPart;
-import org.eclipse.ui.IEditorReference;
-
-public class TimeChartView extends TmfView implements ITmfTimeScaleSelectionListener, ITmfTimeSelectionListener, IColorSettingsListener,
-        IResourceChangeListener, ITmfEventsFilterListener {
-
-    public static final String ID = "org.eclipse.linuxtools.tmf.ui.views.timechart"; //$NON-NLS-1$
-
-    private static final int TIMESTAMP_SCALE = -9;
-
-    private final int fDisplayWidth;
-    private Composite fComposite;
-    private ITimeAnalysisViewer fViewer;
-    private final ArrayList<TimeChartAnalysisEntry> fTimeAnalysisEntries = new ArrayList<TimeChartAnalysisEntry>();
-    private final Map<ITmfTrace<?>, TimeChartDecorationProvider> fDecorationProviders = new HashMap<ITmfTrace<?>, TimeChartDecorationProvider>();
-    private ArrayList<DecorateThread> fDecorateThreads;
-    private long fStartTime = 0;
-    private long fStopTime = Long.MAX_VALUE;
-    private boolean fRefreshBusy = false;
-    private boolean fRefreshPending = false;
-    private final Object fSyncObj = new Object();
-
-    public TimeChartView() {
-        super("Time Chart"); //$NON-NLS-1$
-        fDisplayWidth = Display.getDefault().getBounds().width;
-    }
-
-    @Override
-    public void createPartControl(Composite parent) {
-        fComposite = new Composite(parent, SWT.NONE);
-        GridLayout gl = new GridLayout();
-        gl.marginWidth = 0;
-        gl.marginHeight = 0;
-        fComposite.setLayout(gl);
-
-        fViewer = TmfViewerFactory.createViewer(fComposite, new TimeChartAnalysisProvider());
-        fViewer.groupTraces(false);
-        fViewer.setTimeCalendarFormat(true);
-        fViewer.setAcceptSelectionAPIcalls(true);
-        fViewer.addWidgetTimeScaleSelectionListner(this);
-        fViewer.addWidgetSelectionListner(this);
-        fViewer.setMinimumItemWidth(1);
-
-        IEditorReference[] editorReferences = getSite().getPage().getEditorReferences();
-        for (IEditorReference editorReference : editorReferences) {
-            IEditorPart editor = editorReference.getEditor(false);
-            if (editor instanceof ITmfTraceEditor) {
-                ITmfTrace<?> trace = ((ITmfTraceEditor) editor).getTrace();
-                if (trace != null) {
-                    IResource resource = ((ITmfTraceEditor) editor).getResource();
-                    TimeChartAnalysisEntry timeAnalysisEntry = new TimeChartAnalysisEntry(trace, fDisplayWidth * 2);
-                    fTimeAnalysisEntries.add(timeAnalysisEntry);
-                    fDecorationProviders.put(trace, new TimeChartDecorationProvider(resource));
-                    Thread thread = new ProcessTraceThread(timeAnalysisEntry);
-                    thread.start();
-                }
-            }
-        }
-        fViewer.display(fTimeAnalysisEntries.toArray(new TimeChartAnalysisEntry[0]));
-
-        fDecorateThreads = new ArrayList<DecorateThread>();
-        ColorSettingsManager.addColorSettingsListener(this);
-        ResourcesPlugin.getWorkspace().addResourceChangeListener(this, IResourceChangeEvent.POST_CHANGE);
-    }
-
-    @Override
-    public void dispose() {
-        ResourcesPlugin.getWorkspace().removeResourceChangeListener(this);
-        for (DecorateThread thread : fDecorateThreads) {
-            thread.cancel();
-        }
-        ColorSettingsManager.removeColorSettingsListener(this);
-        super.dispose();
-    }
-
-    @Override
-    public void setFocus() {
-        super.setFocus();
-        fViewer.setFocus();
-    }
-
-    private class ProcessTraceThread extends Thread {
-
-        private final TimeChartAnalysisEntry fTimeAnalysisEntry;
-
-        public ProcessTraceThread(TimeChartAnalysisEntry timeAnalysisEntry) {
-            super("ProcessTraceJob:" + timeAnalysisEntry.getName()); //$NON-NLS-1$
-            fTimeAnalysisEntry = timeAnalysisEntry;
-        }
-
-        @Override
-        public void run() {
-            updateTraceEntry(fTimeAnalysisEntry, Long.MAX_VALUE, 0, Long.MAX_VALUE);
-        }
-    }
-
-    private void updateTraceEntry(TimeChartAnalysisEntry timeAnalysisEntry, long stopRank, long startTime, long stopTime) {
-        ITmfTrace<?> trace = timeAnalysisEntry.getTrace();
-        TimeChartDecorationProvider decorationProvider = fDecorationProviders.get(trace);
-        if (decorationProvider == null) {
-            return; // the trace has been closed
-        }
-        TmfContext context = null;
-        // TmfTimestamp lastTimestamp = null;
-        boolean done = false;
-        while (!done) {
-            synchronized (timeAnalysisEntry) {
-                if (timeAnalysisEntry.getLastRank() >= trace.getNbEvents()) {
-                    done = true;
-                    break;
-                }
-                if (context == null || context.getRank() != timeAnalysisEntry.getLastRank()) {
-                    if (context != null) {
-                        context.dispose();
-                    }
-                    if (timeAnalysisEntry.getLastRank() != -1) {
-                        context = trace.seekEvent(timeAnalysisEntry.getLastRank());
-                    } else {
-                        // context = trace.seekLocation(null);
-                        context = trace.seekEvent(0);
-                    }
-                }
-                while (true) {
-                    long rank = context.getRank();
-                    TmfEvent event = trace.getNextEvent(context);
-                    if (event == null) {
-                        done = true;
-                        break;
-                    }
-                    // if (!event.getTimestamp().equals(lastTimestamp)) {
-                    TimeChartEvent timeEvent = new TimeChartEvent(timeAnalysisEntry, event, rank, decorationProvider);
-                    if (timeEvent.getTime() >= startTime && timeEvent.getTime() <= stopTime) {
-                        timeAnalysisEntry.addTraceEvent(timeEvent);
-                    }
-                    // lastTimestamp = event.getTimestamp();
-                    // } *** commented out so that color setting priority gets
-                    // set even if the event has same time
-                    if (context.getRank() == trace.getNbEvents() || context.getRank() == stopRank) {
-                        done = true;
-                        break;
-                    }
-                    if (context.getRank() % trace.getCacheSize() == 1) {
-                        // break for UI refresh
-                        break;
-                    }
-                }
-                // timeAnalysisEntry.setLastRank(Math.min(trace.getNbEvents(),
-                // stopRank));
-                timeAnalysisEntry.setLastRank(context.getRank());
-            }
-            refreshViewer(false);
-        }
-        if (context != null) {
-            context.dispose();
-        }
-    }
-
-    private void refreshViewer(boolean resetTimeIntervals) {
-        if (fComposite == null) {
-            return;
-        }
-        synchronized (fSyncObj) {
-            if (fRefreshBusy) {
-                fRefreshPending = true;
-                return;
-            } else {
-                fRefreshBusy = true;
-            }
-        }
-        final boolean reset = resetTimeIntervals;
-        // Perform the refresh on the UI thread
-        Display.getDefault().asyncExec(new Runnable() {
-            @Override
-            public void run() {
-                if (fComposite.isDisposed())
-                    return;
-                fViewer.display(fTimeAnalysisEntries.toArray(new TimeChartAnalysisEntry[0]));
-                if (reset) {
-                    fViewer.resetStartFinishTime();
-                }
-                synchronized (fSyncObj) {
-                    fRefreshBusy = false;
-                    if (fRefreshPending) {
-                        fRefreshPending = false;
-                        refreshViewer(reset);
-                    }
-                }
-            }
-        });
-    }
-
-    private void itemize(long startTime, long stopTime) {
-        for (int i = 0; i < fTimeAnalysisEntries.size(); i++) {
-            Thread thread = new ItemizeThread(fTimeAnalysisEntries.get(i), startTime, stopTime);
-            thread.start();
-        }
-    }
-
-    private class ItemizeThread extends Thread {
-
-        private final TimeChartAnalysisEntry fTimeAnalysisEntry;
-        private final long fStartTime;
-        private final long fStopTime;
-        private final long fMaxDuration;
-
-        private ItemizeThread(TimeChartAnalysisEntry timeAnalysisEntry, long startTime, long stopTime) {
-            super("Itemize Thread:" + timeAnalysisEntry.getName()); //$NON-NLS-1$
-            fTimeAnalysisEntry = timeAnalysisEntry;
-            fStartTime = startTime;
-            fStopTime = stopTime;
-            fMaxDuration = 3 * (fStopTime - fStartTime) / fDisplayWidth;
-        }
-
-        @Override
-        public void run() {
-            itemizeTraceEntry(fTimeAnalysisEntry);
-        }
-
-        public void itemizeTraceEntry(TimeChartAnalysisEntry timeAnalysisEntry) {
-            Iterator<ITimeEvent> iterator = timeAnalysisEntry.getTraceEventsIterator();
-            TimeChartEvent event = null;
-            boolean hasNext = true;
-            while (hasNext) {
-                synchronized (timeAnalysisEntry) {
-                    while (hasNext = iterator.hasNext()) {
-                        event = (TimeChartEvent) iterator.next();
-                        if (event.getTime() + event.getDuration() > fStartTime && event.getTime() < fStopTime && event.getDuration() > fMaxDuration
-                                && event.getNbEvents() > 1) {
-                            break;
-                        }
-                    }
-                }
-                if (hasNext) {
-                    if (event.getItemizedEntry() == null) {
-                        itemizeEvent(event);
-                    } else {
-                        itemizeTraceEntry(event.getItemizedEntry());
-                    }
-                }
-            }
-        }
-
-        public void itemizeEvent(TimeChartEvent event) {
-            synchronized (event) {
-                if (event.isItemizing()) {
-                    return;
-                }
-                event.setItemizing(true);
-            }
-            TimeChartAnalysisEntry timeAnalysisEntry = new TimeChartAnalysisEntry(fTimeAnalysisEntry.getTrace(), (int) Math.min(
-                    event.getNbEvents() + 1, fDisplayWidth * 2));
-            synchronized (event.getRankRangeList()) {
-                for (RankRange range : event.getRankRangeList()) {
-                    timeAnalysisEntry.setLastRank(range.getFirstRank());
-                    updateTraceEntry(timeAnalysisEntry, range.getLastRank() + 1, event.getTime(), event.getTime() + event.getDuration());
-                }
-            }
-            event.setItemizedEntry(timeAnalysisEntry);
-            refreshViewer(false);
-            itemizeTraceEntry(timeAnalysisEntry);
-            synchronized (event) {
-                event.setItemizing(false);
-            }
-        }
-    }
-
-    private void redecorate() {
-        synchronized (fDecorateThreads) {
-            for (DecorateThread thread : fDecorateThreads) {
-                thread.cancel();
-            }
-            fDecorateThreads.clear();
-            for (int i = 0; i < fTimeAnalysisEntries.size(); i++) {
-                DecorateThread thread = new DecorateThread(fTimeAnalysisEntries.get(i));
-                thread.start();
-                fDecorateThreads.add(thread);
-            }
-        }
-    }
-
-    private class DecorateThread extends Thread {
-        private volatile boolean interrupted = false;
-        private final TimeChartAnalysisEntry fTimeAnalysisEntry;
-        private final TimeChartDecorationProvider fDecorationProvider;
-        private TmfContext fContext;
-        private int fCount = 0;
-
-        private DecorateThread(TimeChartAnalysisEntry timeAnalysisEntry) {
-            super("Decorate Thread:" + timeAnalysisEntry.getName()); //$NON-NLS-1$
-            fTimeAnalysisEntry = timeAnalysisEntry;
-            fDecorationProvider = fDecorationProviders.get(timeAnalysisEntry.getTrace());
-        }
-
-        @Override
-        public void run() {
-            resetTraceEntry(fTimeAnalysisEntry);
-            refreshViewer(false);
-            decorateTraceEntry(fTimeAnalysisEntry, null);
-            refreshViewer(false);
-            synchronized (fDecorateThreads) {
-                fDecorateThreads.remove(this);
-            }
-            if (fContext != null) {
-            	fContext.dispose();
-            }
-        }
-
-        public void resetTraceEntry(TimeChartAnalysisEntry timeAnalysisEntry) {
-            Iterator<ITimeEvent> iterator = timeAnalysisEntry.getTraceEventsIterator();
-            TimeChartEvent event = null;
-            boolean hasNext = true;
-            while (!interrupted && hasNext) {
-                synchronized (timeAnalysisEntry) {
-                    while (hasNext = iterator.hasNext()) {
-                        event = (TimeChartEvent) iterator.next();
-                        break;
-                    }
-                }
-                if (hasNext) {
-                    // TODO possible concurrency problem here with ItemizeJob
-                    event.setColorSettingPriority(ColorSettingsManager.PRIORITY_NONE);
-                    if (event.getItemizedEntry() != null) {
-                        resetTraceEntry(event.getItemizedEntry());
-                    }
-                }
-            }
-        }
-
-        public void decorateTraceEntry(TimeChartAnalysisEntry timeAnalysisEntry, TimeChartEvent parentEvent) {
-            // Set max duration high to ensure iterator does not consider
-            // itemized events
-            Iterator<ITimeEvent> iterator = timeAnalysisEntry.getTraceEventsIterator(0, Long.MAX_VALUE, Long.MAX_VALUE);
-            TimeChartEvent event = null;
-            int entryPriority = ColorSettingsManager.PRIORITY_NONE;
-            boolean entryIsBookmarked = false;
-            boolean entryIsVisible = false;
-            boolean entryIsSearchMatch = false;
-            boolean hasNext = true;
-            while (!interrupted && hasNext) {
-                synchronized (timeAnalysisEntry) {
-                    while (hasNext = iterator.hasNext()) {
-                        event = (TimeChartEvent) iterator.next();
-                        break;
-                    }
-                }
-                if (hasNext) {
-                    // TODO possible concurrency problem here with ItemizeJob
-                    if (event.getItemizedEntry() == null) {
-                        decorateEvent(event);
-                    } else {
-                        decorateTraceEntry(event.getItemizedEntry(), event);
-                    }
-                    entryPriority = Math.min(entryPriority, event.getColorSettingPriority());
-                    entryIsBookmarked |= event.isBookmarked();
-                    entryIsVisible |= event.isVisible();
-                    entryIsSearchMatch |= event.isSearchMatch();
-                    if (++fCount % timeAnalysisEntry.getTrace().getCacheSize() == 0) {
-                        refreshViewer(false);
-                    }
-                }
-            }
-            if (parentEvent != null) {
-                parentEvent.setColorSettingPriority(entryPriority);
-                parentEvent.setIsBookmarked(entryIsBookmarked);
-                parentEvent.setIsVisible(entryIsVisible);
-                parentEvent.setIsSearchMatch(entryIsSearchMatch);
-            }
-        }
-
-        public void decorateEvent(TimeChartEvent timeChartEvent) {
-            // TODO possible concurrency problem here with ItemizeJob
-            TimeChartAnalysisEntry timeAnalysisEntry = (TimeChartAnalysisEntry) timeChartEvent.getEntry();
-            ITmfTrace<?> trace = timeAnalysisEntry.getTrace();
-            int priority = ColorSettingsManager.PRIORITY_NONE;
-            boolean isBookmarked = false;
-            boolean isVisible = false;
-            boolean isSearchMatch = false;
-            synchronized (timeChartEvent.getRankRangeList()) {
-                for (RankRange range : timeChartEvent.getRankRangeList()) {
-                    if (interrupted)
-                        return;
-                    if (fContext == null || fContext.getRank() != range.getFirstRank()) {
-                        if (fContext != null) {
-                        	fContext.dispose();
-                        }
-                        fContext = trace.seekEvent(range.getFirstRank());
-                        fContext.setRank(range.getFirstRank());
-                    }
-                    while (true) {
-                        if (interrupted)
-                            return;
-                        long rank = fContext.getRank();
-                        TmfEvent event = trace.getNextEvent(fContext);
-                        if (event == null) {
-                            break;
-                        }
-                        long eventTime = event.getTimestamp().normalize(0, -9).getValue();
-                        if (eventTime >= timeChartEvent.getTime() && eventTime <= timeChartEvent.getTime() + timeChartEvent.getDuration()) {
-                            priority = Math.min(priority, ColorSettingsManager.getColorSettingPriority(event));
-                        }
-                        isBookmarked |= fDecorationProvider.isBookmark(rank);
-                        isVisible |= fDecorationProvider.isVisible(event);
-                        isSearchMatch |= fDecorationProvider.isSearchMatch(event);
-                        if (fContext.getRank() > range.getLastRank()) {
-                            break;
-                        }
-                    }
-                }
-            }
-            timeChartEvent.setColorSettingPriority(priority);
-            timeChartEvent.setIsBookmarked(isBookmarked);
-            timeChartEvent.setIsVisible(isVisible);
-            timeChartEvent.setIsSearchMatch(isSearchMatch);
-        }
-
-        public void cancel() {
-            interrupted = true;
-        }
-    }
-
-    // ------------------------------------------------------------------------
-    // Listeners
-    // ------------------------------------------------------------------------
-
-    @Override
-    public void tsfTmProcessTimeScaleEvent(TmfTimeScaleSelectionEvent event) {
-        fStartTime = event.getTime0();
-        fStopTime = event.getTime1();
-        itemize(fStartTime, fStopTime);
-    }
-
-    @Override
-    public void tsfTmProcessSelEvent(TmfTimeSelectionEvent event) {
-        ITmfTimeAnalysisEntry timeAnalysisEntry = null;
-        if (event.getSelection() instanceof TimeChartAnalysisEntry) {
-            timeAnalysisEntry = (TimeChartAnalysisEntry) event.getSelection();
-        } else if (event.getSelection() instanceof TimeChartEvent) {
-            timeAnalysisEntry = ((TimeChartEvent) event.getSelection()).getEntry();
-        }
-        if (timeAnalysisEntry instanceof TimeChartAnalysisEntry) {
-            broadcast(new TmfTraceSelectedSignal(this, ((TimeChartAnalysisEntry) timeAnalysisEntry).getTrace()));
-        }
-        broadcast(new TmfTimeSynchSignal(this, new TmfTimestamp(event.getSelectedTime(), TIMESTAMP_SCALE)));
-    }
-
-    @Override
-    public void colorSettingsChanged(ColorSetting[] colorSettings) {
-        redecorate();
-    }
-
-    @Override
-    public void resourceChanged(IResourceChangeEvent event) {
-        for (IMarkerDelta delta : event.findMarkerDeltas(IMarker.BOOKMARK, false)) {
-            for (TimeChartDecorationProvider provider : fDecorationProviders.values()) {
-                if (delta.getResource().equals(provider.getResource())) {
-                    if (delta.getKind() == IResourceDelta.CHANGED && delta.getMarker().getAttribute(IMarker.LOCATION, -1) != -1) {
-                        provider.refreshBookmarks();
-                    } else if (delta.getKind() == IResourceDelta.REMOVED) {
-                        provider.refreshBookmarks();
-                    }
-                }
-            }
-        }
-        redecorate();
-    }
-
-    @Override
-    public void filterApplied(ITmfFilter filter, ITmfTrace<?> trace) {
-        TimeChartDecorationProvider decorationProvider = fDecorationProviders.get(trace);
-        decorationProvider.filterApplied(filter);
-        redecorate();
-    }
-
-    @Override
-    public void searchApplied(ITmfFilter filter, ITmfTrace<?> trace) {
-        TimeChartDecorationProvider decorationProvider = fDecorationProviders.get(trace);
-        decorationProvider.searchApplied(filter);
-        redecorate();
-    }
-
-    // ------------------------------------------------------------------------
-    // Signal handlers
-    // ------------------------------------------------------------------------
-
-    @TmfSignalHandler
-    public void traceOpened(TmfTraceOpenedSignal signal) {
-        if (fTimeAnalysisEntries == null)
-            return;
-        final ITmfTrace<?> trace = signal.getTrace();
-<<<<<<< HEAD
-=======
-        if (trace instanceof TmfExperiment) {
-            return;
-        }
->>>>>>> 2717e7ec
-        final IResource resource = signal.getResource();
-        final ITmfEventsFilterProvider eventsFilterProvider = signal.getEventsFilterProvider();
-        TimeChartAnalysisEntry timeAnalysisEntry = null;
-        for (int i = 0; i < fTimeAnalysisEntries.size(); i++) {
-            if (fTimeAnalysisEntries.get(i).getTrace().equals(trace)) {
-                timeAnalysisEntry = fTimeAnalysisEntries.get(i);
-                break;
-            }
-        }
-        if (timeAnalysisEntry == null) {
-            timeAnalysisEntry = new TimeChartAnalysisEntry(trace, fDisplayWidth * 2);
-            fTimeAnalysisEntries.add(timeAnalysisEntry);
-            fDecorationProviders.put(trace, new TimeChartDecorationProvider(resource));
-            Thread thread = new ProcessTraceThread(timeAnalysisEntry);
-            thread.start();
-        }
-        refreshViewer(true);
-        if (eventsFilterProvider != null) {
-            eventsFilterProvider.addEventsFilterListener(this);
-        }
-    }
-
-    @TmfSignalHandler
-    public void traceClosed(TmfTraceClosedSignal signal) {
-        if (fTimeAnalysisEntries == null)
-            return;
-        final ITmfTrace<?> trace = signal.getTrace();
-        for (int i = 0; i < fTimeAnalysisEntries.size(); i++) {
-            if (fTimeAnalysisEntries.get(i).getTrace().equals(trace)) {
-                fTimeAnalysisEntries.remove(i);
-                fDecorationProviders.remove(trace);
-                refreshViewer(true);
-                break;
-            }
-        }
-    }
-
-    @TmfSignalHandler
-    public void traceSelected(TmfTraceSelectedSignal signal) {
-        if (signal.getSource() != this && fTimeAnalysisEntries != null) {
-            ITmfTrace<?> trace = signal.getTrace();
-            for (int i = 0; i < fTimeAnalysisEntries.size(); i++) {
-                if (fTimeAnalysisEntries.get(i).getTrace().equals(trace)) {
-                    fViewer.setSelectedTrace(fTimeAnalysisEntries.get(i));
-                    break;
-                }
-            }
-        }
-    }
-
-    @TmfSignalHandler
-    public void traceUpdated(TmfTraceUpdatedSignal signal) {
-        if (fTimeAnalysisEntries == null)
-            return;
-        final ITmfTrace<?> trace = signal.getTrace();
-        for (int i = 0; i < fTimeAnalysisEntries.size(); i++) {
-            TimeChartAnalysisEntry timeAnalysisEntry = fTimeAnalysisEntries.get(i);
-            if (timeAnalysisEntry.getTrace().equals(trace)) {
-                updateTraceEntry(timeAnalysisEntry, Long.MAX_VALUE, 0, Long.MAX_VALUE);
-                break;
-            }
-        }
-    }
-
-    @TmfSignalHandler
-    public void currentTimeUpdated(TmfTimeSynchSignal signal) {
-        long time = signal.getCurrentTime().normalize(0, TIMESTAMP_SCALE).getValue();
-        fViewer.setSelectedTime(time, true, this);
-    }
-
-}
+/*******************************************************************************
+ * Copyright (c) 2010 Ericsson
+ * 
+ * All rights reserved. This program and the accompanying materials are
+ * made available under the terms of the Eclipse Public License v1.0 which
+ * accompanies this distribution, and is available at
+ * http://www.eclipse.org/legal/epl-v10.html
+ * 
+ * Contributors:
+ *   Patrick Tasse - Initial API and implementation
+ *******************************************************************************/
+
+package org.eclipse.linuxtools.tmf.ui.views.timechart;
+
+import java.util.ArrayList;
+import java.util.HashMap;
+import java.util.Iterator;
+import java.util.Map;
+
+import org.eclipse.core.resources.IMarker;
+import org.eclipse.core.resources.IMarkerDelta;
+import org.eclipse.core.resources.IResource;
+import org.eclipse.core.resources.IResourceChangeEvent;
+import org.eclipse.core.resources.IResourceChangeListener;
+import org.eclipse.core.resources.IResourceDelta;
+import org.eclipse.core.resources.ResourcesPlugin;
+import org.eclipse.linuxtools.tmf.core.event.TmfEvent;
+import org.eclipse.linuxtools.tmf.core.event.TmfTimestamp;
+import org.eclipse.linuxtools.tmf.core.experiment.TmfExperiment;
+import org.eclipse.linuxtools.tmf.core.filter.ITmfFilter;
+import org.eclipse.linuxtools.tmf.core.signal.TmfSignalHandler;
+import org.eclipse.linuxtools.tmf.core.signal.TmfTimeSynchSignal;
+import org.eclipse.linuxtools.tmf.core.signal.TmfTraceSelectedSignal;
+import org.eclipse.linuxtools.tmf.core.signal.TmfTraceUpdatedSignal;
+import org.eclipse.linuxtools.tmf.core.trace.ITmfTrace;
+import org.eclipse.linuxtools.tmf.core.trace.TmfContext;
+import org.eclipse.linuxtools.tmf.ui.editors.ITmfTraceEditor;
+import org.eclipse.linuxtools.tmf.ui.signal.TmfTraceClosedSignal;
+import org.eclipse.linuxtools.tmf.ui.signal.TmfTraceOpenedSignal;
+import org.eclipse.linuxtools.tmf.ui.viewers.TmfViewerFactory;
+import org.eclipse.linuxtools.tmf.ui.viewers.events.ITmfEventsFilterListener;
+import org.eclipse.linuxtools.tmf.ui.viewers.events.ITmfEventsFilterProvider;
+import org.eclipse.linuxtools.tmf.ui.viewers.timeAnalysis.ITimeAnalysisViewer;
+import org.eclipse.linuxtools.tmf.ui.viewers.timeAnalysis.ITmfTimeScaleSelectionListener;
+import org.eclipse.linuxtools.tmf.ui.viewers.timeAnalysis.ITmfTimeSelectionListener;
+import org.eclipse.linuxtools.tmf.ui.viewers.timeAnalysis.TmfTimeScaleSelectionEvent;
+import org.eclipse.linuxtools.tmf.ui.viewers.timeAnalysis.TmfTimeSelectionEvent;
+import org.eclipse.linuxtools.tmf.ui.viewers.timeAnalysis.model.ITimeEvent;
+import org.eclipse.linuxtools.tmf.ui.viewers.timeAnalysis.model.ITmfTimeAnalysisEntry;
+import org.eclipse.linuxtools.tmf.ui.views.TmfView;
+import org.eclipse.linuxtools.tmf.ui.views.colors.ColorSetting;
+import org.eclipse.linuxtools.tmf.ui.views.colors.ColorSettingsManager;
+import org.eclipse.linuxtools.tmf.ui.views.colors.IColorSettingsListener;
+import org.eclipse.linuxtools.tmf.ui.views.timechart.TimeChartEvent.RankRange;
+import org.eclipse.swt.SWT;
+import org.eclipse.swt.layout.GridLayout;
+import org.eclipse.swt.widgets.Composite;
+import org.eclipse.swt.widgets.Display;
+import org.eclipse.ui.IEditorPart;
+import org.eclipse.ui.IEditorReference;
+
+public class TimeChartView extends TmfView implements ITmfTimeScaleSelectionListener, ITmfTimeSelectionListener, IColorSettingsListener,
+        IResourceChangeListener, ITmfEventsFilterListener {
+
+    public static final String ID = "org.eclipse.linuxtools.tmf.ui.views.timechart"; //$NON-NLS-1$
+
+    private static final int TIMESTAMP_SCALE = -9;
+
+    private final int fDisplayWidth;
+    private Composite fComposite;
+    private ITimeAnalysisViewer fViewer;
+    private final ArrayList<TimeChartAnalysisEntry> fTimeAnalysisEntries = new ArrayList<TimeChartAnalysisEntry>();
+    private final Map<ITmfTrace<?>, TimeChartDecorationProvider> fDecorationProviders = new HashMap<ITmfTrace<?>, TimeChartDecorationProvider>();
+    private ArrayList<DecorateThread> fDecorateThreads;
+    private long fStartTime = 0;
+    private long fStopTime = Long.MAX_VALUE;
+    private boolean fRefreshBusy = false;
+    private boolean fRefreshPending = false;
+    private final Object fSyncObj = new Object();
+
+    public TimeChartView() {
+        super("Time Chart"); //$NON-NLS-1$
+        fDisplayWidth = Display.getDefault().getBounds().width;
+    }
+
+    @Override
+    public void createPartControl(Composite parent) {
+        fComposite = new Composite(parent, SWT.NONE);
+        GridLayout gl = new GridLayout();
+        gl.marginWidth = 0;
+        gl.marginHeight = 0;
+        fComposite.setLayout(gl);
+
+        fViewer = TmfViewerFactory.createViewer(fComposite, new TimeChartAnalysisProvider());
+        fViewer.groupTraces(false);
+        fViewer.setTimeCalendarFormat(true);
+        fViewer.setAcceptSelectionAPIcalls(true);
+        fViewer.addWidgetTimeScaleSelectionListner(this);
+        fViewer.addWidgetSelectionListner(this);
+        fViewer.setMinimumItemWidth(1);
+
+        IEditorReference[] editorReferences = getSite().getPage().getEditorReferences();
+        for (IEditorReference editorReference : editorReferences) {
+            IEditorPart editor = editorReference.getEditor(false);
+            if (editor instanceof ITmfTraceEditor) {
+                ITmfTrace<?> trace = ((ITmfTraceEditor) editor).getTrace();
+                if (trace != null) {
+                    IResource resource = ((ITmfTraceEditor) editor).getResource();
+                    TimeChartAnalysisEntry timeAnalysisEntry = new TimeChartAnalysisEntry(trace, fDisplayWidth * 2);
+                    fTimeAnalysisEntries.add(timeAnalysisEntry);
+                    fDecorationProviders.put(trace, new TimeChartDecorationProvider(resource));
+                    Thread thread = new ProcessTraceThread(timeAnalysisEntry);
+                    thread.start();
+                }
+            }
+        }
+        fViewer.display(fTimeAnalysisEntries.toArray(new TimeChartAnalysisEntry[0]));
+
+        fDecorateThreads = new ArrayList<DecorateThread>();
+        ColorSettingsManager.addColorSettingsListener(this);
+        ResourcesPlugin.getWorkspace().addResourceChangeListener(this, IResourceChangeEvent.POST_CHANGE);
+    }
+
+    @Override
+    public void dispose() {
+        ResourcesPlugin.getWorkspace().removeResourceChangeListener(this);
+        for (DecorateThread thread : fDecorateThreads) {
+            thread.cancel();
+        }
+        ColorSettingsManager.removeColorSettingsListener(this);
+        super.dispose();
+    }
+
+    @Override
+    public void setFocus() {
+        super.setFocus();
+        fViewer.setFocus();
+    }
+
+    private class ProcessTraceThread extends Thread {
+
+        private final TimeChartAnalysisEntry fTimeAnalysisEntry;
+
+        public ProcessTraceThread(TimeChartAnalysisEntry timeAnalysisEntry) {
+            super("ProcessTraceJob:" + timeAnalysisEntry.getName()); //$NON-NLS-1$
+            fTimeAnalysisEntry = timeAnalysisEntry;
+        }
+
+        @Override
+        public void run() {
+            updateTraceEntry(fTimeAnalysisEntry, Long.MAX_VALUE, 0, Long.MAX_VALUE);
+        }
+    }
+
+    private void updateTraceEntry(TimeChartAnalysisEntry timeAnalysisEntry, long stopRank, long startTime, long stopTime) {
+        ITmfTrace<?> trace = timeAnalysisEntry.getTrace();
+        TimeChartDecorationProvider decorationProvider = fDecorationProviders.get(trace);
+        if (decorationProvider == null) {
+            return; // the trace has been closed
+        }
+        TmfContext context = null;
+        // TmfTimestamp lastTimestamp = null;
+        boolean done = false;
+        while (!done) {
+            synchronized (timeAnalysisEntry) {
+                if (timeAnalysisEntry.getLastRank() >= trace.getNbEvents()) {
+                    done = true;
+                    break;
+                }
+                if (context == null || context.getRank() != timeAnalysisEntry.getLastRank()) {
+                    if (context != null) {
+                        context.dispose();
+                    }
+                    if (timeAnalysisEntry.getLastRank() != -1) {
+                        context = trace.seekEvent(timeAnalysisEntry.getLastRank());
+                    } else {
+                        // context = trace.seekLocation(null);
+                        context = trace.seekEvent(0);
+                    }
+                }
+                while (true) {
+                    long rank = context.getRank();
+                    TmfEvent event = trace.getNextEvent(context);
+                    if (event == null) {
+                        done = true;
+                        break;
+                    }
+                    // if (!event.getTimestamp().equals(lastTimestamp)) {
+                    TimeChartEvent timeEvent = new TimeChartEvent(timeAnalysisEntry, event, rank, decorationProvider);
+                    if (timeEvent.getTime() >= startTime && timeEvent.getTime() <= stopTime) {
+                        timeAnalysisEntry.addTraceEvent(timeEvent);
+                    }
+                    // lastTimestamp = event.getTimestamp();
+                    // } *** commented out so that color setting priority gets
+                    // set even if the event has same time
+                    if (context.getRank() == trace.getNbEvents() || context.getRank() == stopRank) {
+                        done = true;
+                        break;
+                    }
+                    if (context.getRank() % trace.getCacheSize() == 1) {
+                        // break for UI refresh
+                        break;
+                    }
+                }
+                // timeAnalysisEntry.setLastRank(Math.min(trace.getNbEvents(),
+                // stopRank));
+                timeAnalysisEntry.setLastRank(context.getRank());
+            }
+            refreshViewer(false);
+        }
+        if (context != null) {
+            context.dispose();
+        }
+    }
+
+    private void refreshViewer(boolean resetTimeIntervals) {
+        if (fComposite == null) {
+            return;
+        }
+        synchronized (fSyncObj) {
+            if (fRefreshBusy) {
+                fRefreshPending = true;
+                return;
+            } else {
+                fRefreshBusy = true;
+            }
+        }
+        final boolean reset = resetTimeIntervals;
+        // Perform the refresh on the UI thread
+        Display.getDefault().asyncExec(new Runnable() {
+            @Override
+            public void run() {
+                if (fComposite.isDisposed())
+                    return;
+                fViewer.display(fTimeAnalysisEntries.toArray(new TimeChartAnalysisEntry[0]));
+                if (reset) {
+                    fViewer.resetStartFinishTime();
+                }
+                synchronized (fSyncObj) {
+                    fRefreshBusy = false;
+                    if (fRefreshPending) {
+                        fRefreshPending = false;
+                        refreshViewer(reset);
+                    }
+                }
+            }
+        });
+    }
+
+    private void itemize(long startTime, long stopTime) {
+        for (int i = 0; i < fTimeAnalysisEntries.size(); i++) {
+            Thread thread = new ItemizeThread(fTimeAnalysisEntries.get(i), startTime, stopTime);
+            thread.start();
+        }
+    }
+
+    private class ItemizeThread extends Thread {
+
+        private final TimeChartAnalysisEntry fTimeAnalysisEntry;
+        private final long fStartTime;
+        private final long fStopTime;
+        private final long fMaxDuration;
+
+        private ItemizeThread(TimeChartAnalysisEntry timeAnalysisEntry, long startTime, long stopTime) {
+            super("Itemize Thread:" + timeAnalysisEntry.getName()); //$NON-NLS-1$
+            fTimeAnalysisEntry = timeAnalysisEntry;
+            fStartTime = startTime;
+            fStopTime = stopTime;
+            fMaxDuration = 3 * (fStopTime - fStartTime) / fDisplayWidth;
+        }
+
+        @Override
+        public void run() {
+            itemizeTraceEntry(fTimeAnalysisEntry);
+        }
+
+        public void itemizeTraceEntry(TimeChartAnalysisEntry timeAnalysisEntry) {
+            Iterator<ITimeEvent> iterator = timeAnalysisEntry.getTraceEventsIterator();
+            TimeChartEvent event = null;
+            boolean hasNext = true;
+            while (hasNext) {
+                synchronized (timeAnalysisEntry) {
+                    while (hasNext = iterator.hasNext()) {
+                        event = (TimeChartEvent) iterator.next();
+                        if (event.getTime() + event.getDuration() > fStartTime && event.getTime() < fStopTime && event.getDuration() > fMaxDuration
+                                && event.getNbEvents() > 1) {
+                            break;
+                        }
+                    }
+                }
+                if (hasNext) {
+                    if (event.getItemizedEntry() == null) {
+                        itemizeEvent(event);
+                    } else {
+                        itemizeTraceEntry(event.getItemizedEntry());
+                    }
+                }
+            }
+        }
+
+        public void itemizeEvent(TimeChartEvent event) {
+            synchronized (event) {
+                if (event.isItemizing()) {
+                    return;
+                }
+                event.setItemizing(true);
+            }
+            TimeChartAnalysisEntry timeAnalysisEntry = new TimeChartAnalysisEntry(fTimeAnalysisEntry.getTrace(), (int) Math.min(
+                    event.getNbEvents() + 1, fDisplayWidth * 2));
+            synchronized (event.getRankRangeList()) {
+                for (RankRange range : event.getRankRangeList()) {
+                    timeAnalysisEntry.setLastRank(range.getFirstRank());
+                    updateTraceEntry(timeAnalysisEntry, range.getLastRank() + 1, event.getTime(), event.getTime() + event.getDuration());
+                }
+            }
+            event.setItemizedEntry(timeAnalysisEntry);
+            refreshViewer(false);
+            itemizeTraceEntry(timeAnalysisEntry);
+            synchronized (event) {
+                event.setItemizing(false);
+            }
+        }
+    }
+
+    private void redecorate() {
+        synchronized (fDecorateThreads) {
+            for (DecorateThread thread : fDecorateThreads) {
+                thread.cancel();
+            }
+            fDecorateThreads.clear();
+            for (int i = 0; i < fTimeAnalysisEntries.size(); i++) {
+                DecorateThread thread = new DecorateThread(fTimeAnalysisEntries.get(i));
+                thread.start();
+                fDecorateThreads.add(thread);
+            }
+        }
+    }
+
+    private class DecorateThread extends Thread {
+        private volatile boolean interrupted = false;
+        private final TimeChartAnalysisEntry fTimeAnalysisEntry;
+        private final TimeChartDecorationProvider fDecorationProvider;
+        private TmfContext fContext;
+        private int fCount = 0;
+
+        private DecorateThread(TimeChartAnalysisEntry timeAnalysisEntry) {
+            super("Decorate Thread:" + timeAnalysisEntry.getName()); //$NON-NLS-1$
+            fTimeAnalysisEntry = timeAnalysisEntry;
+            fDecorationProvider = fDecorationProviders.get(timeAnalysisEntry.getTrace());
+        }
+
+        @Override
+        public void run() {
+            resetTraceEntry(fTimeAnalysisEntry);
+            refreshViewer(false);
+            decorateTraceEntry(fTimeAnalysisEntry, null);
+            refreshViewer(false);
+            synchronized (fDecorateThreads) {
+                fDecorateThreads.remove(this);
+            }
+            if (fContext != null) {
+            	fContext.dispose();
+            }
+        }
+
+        public void resetTraceEntry(TimeChartAnalysisEntry timeAnalysisEntry) {
+            Iterator<ITimeEvent> iterator = timeAnalysisEntry.getTraceEventsIterator();
+            TimeChartEvent event = null;
+            boolean hasNext = true;
+            while (!interrupted && hasNext) {
+                synchronized (timeAnalysisEntry) {
+                    while (hasNext = iterator.hasNext()) {
+                        event = (TimeChartEvent) iterator.next();
+                        break;
+                    }
+                }
+                if (hasNext) {
+                    // TODO possible concurrency problem here with ItemizeJob
+                    event.setColorSettingPriority(ColorSettingsManager.PRIORITY_NONE);
+                    if (event.getItemizedEntry() != null) {
+                        resetTraceEntry(event.getItemizedEntry());
+                    }
+                }
+            }
+        }
+
+        public void decorateTraceEntry(TimeChartAnalysisEntry timeAnalysisEntry, TimeChartEvent parentEvent) {
+            // Set max duration high to ensure iterator does not consider
+            // itemized events
+            Iterator<ITimeEvent> iterator = timeAnalysisEntry.getTraceEventsIterator(0, Long.MAX_VALUE, Long.MAX_VALUE);
+            TimeChartEvent event = null;
+            int entryPriority = ColorSettingsManager.PRIORITY_NONE;
+            boolean entryIsBookmarked = false;
+            boolean entryIsVisible = false;
+            boolean entryIsSearchMatch = false;
+            boolean hasNext = true;
+            while (!interrupted && hasNext) {
+                synchronized (timeAnalysisEntry) {
+                    while (hasNext = iterator.hasNext()) {
+                        event = (TimeChartEvent) iterator.next();
+                        break;
+                    }
+                }
+                if (hasNext) {
+                    // TODO possible concurrency problem here with ItemizeJob
+                    if (event.getItemizedEntry() == null) {
+                        decorateEvent(event);
+                    } else {
+                        decorateTraceEntry(event.getItemizedEntry(), event);
+                    }
+                    entryPriority = Math.min(entryPriority, event.getColorSettingPriority());
+                    entryIsBookmarked |= event.isBookmarked();
+                    entryIsVisible |= event.isVisible();
+                    entryIsSearchMatch |= event.isSearchMatch();
+                    if (++fCount % timeAnalysisEntry.getTrace().getCacheSize() == 0) {
+                        refreshViewer(false);
+                    }
+                }
+            }
+            if (parentEvent != null) {
+                parentEvent.setColorSettingPriority(entryPriority);
+                parentEvent.setIsBookmarked(entryIsBookmarked);
+                parentEvent.setIsVisible(entryIsVisible);
+                parentEvent.setIsSearchMatch(entryIsSearchMatch);
+            }
+        }
+
+        public void decorateEvent(TimeChartEvent timeChartEvent) {
+            // TODO possible concurrency problem here with ItemizeJob
+            TimeChartAnalysisEntry timeAnalysisEntry = (TimeChartAnalysisEntry) timeChartEvent.getEntry();
+            ITmfTrace<?> trace = timeAnalysisEntry.getTrace();
+            int priority = ColorSettingsManager.PRIORITY_NONE;
+            boolean isBookmarked = false;
+            boolean isVisible = false;
+            boolean isSearchMatch = false;
+            synchronized (timeChartEvent.getRankRangeList()) {
+                for (RankRange range : timeChartEvent.getRankRangeList()) {
+                    if (interrupted)
+                        return;
+                    if (fContext == null || fContext.getRank() != range.getFirstRank()) {
+                        if (fContext != null) {
+                        	fContext.dispose();
+                        }
+                        fContext = trace.seekEvent(range.getFirstRank());
+                        fContext.setRank(range.getFirstRank());
+                    }
+                    while (true) {
+                        if (interrupted)
+                            return;
+                        long rank = fContext.getRank();
+                        TmfEvent event = trace.getNextEvent(fContext);
+                        if (event == null) {
+                            break;
+                        }
+                        long eventTime = event.getTimestamp().normalize(0, -9).getValue();
+                        if (eventTime >= timeChartEvent.getTime() && eventTime <= timeChartEvent.getTime() + timeChartEvent.getDuration()) {
+                            priority = Math.min(priority, ColorSettingsManager.getColorSettingPriority(event));
+                        }
+                        isBookmarked |= fDecorationProvider.isBookmark(rank);
+                        isVisible |= fDecorationProvider.isVisible(event);
+                        isSearchMatch |= fDecorationProvider.isSearchMatch(event);
+                        if (fContext.getRank() > range.getLastRank()) {
+                            break;
+                        }
+                    }
+                }
+            }
+            timeChartEvent.setColorSettingPriority(priority);
+            timeChartEvent.setIsBookmarked(isBookmarked);
+            timeChartEvent.setIsVisible(isVisible);
+            timeChartEvent.setIsSearchMatch(isSearchMatch);
+        }
+
+        public void cancel() {
+            interrupted = true;
+        }
+    }
+
+    // ------------------------------------------------------------------------
+    // Listeners
+    // ------------------------------------------------------------------------
+
+    @Override
+    public void tsfTmProcessTimeScaleEvent(TmfTimeScaleSelectionEvent event) {
+        fStartTime = event.getTime0();
+        fStopTime = event.getTime1();
+        itemize(fStartTime, fStopTime);
+    }
+
+    @Override
+    public void tsfTmProcessSelEvent(TmfTimeSelectionEvent event) {
+        ITmfTimeAnalysisEntry timeAnalysisEntry = null;
+        if (event.getSelection() instanceof TimeChartAnalysisEntry) {
+            timeAnalysisEntry = (TimeChartAnalysisEntry) event.getSelection();
+        } else if (event.getSelection() instanceof TimeChartEvent) {
+            timeAnalysisEntry = ((TimeChartEvent) event.getSelection()).getEntry();
+        }
+        if (timeAnalysisEntry instanceof TimeChartAnalysisEntry) {
+            broadcast(new TmfTraceSelectedSignal(this, ((TimeChartAnalysisEntry) timeAnalysisEntry).getTrace()));
+        }
+        broadcast(new TmfTimeSynchSignal(this, new TmfTimestamp(event.getSelectedTime(), TIMESTAMP_SCALE)));
+    }
+
+    @Override
+    public void colorSettingsChanged(ColorSetting[] colorSettings) {
+        redecorate();
+    }
+
+    @Override
+    public void resourceChanged(IResourceChangeEvent event) {
+        for (IMarkerDelta delta : event.findMarkerDeltas(IMarker.BOOKMARK, false)) {
+            for (TimeChartDecorationProvider provider : fDecorationProviders.values()) {
+                if (delta.getResource().equals(provider.getResource())) {
+                    if (delta.getKind() == IResourceDelta.CHANGED && delta.getMarker().getAttribute(IMarker.LOCATION, -1) != -1) {
+                        provider.refreshBookmarks();
+                    } else if (delta.getKind() == IResourceDelta.REMOVED) {
+                        provider.refreshBookmarks();
+                    }
+                }
+            }
+        }
+        redecorate();
+    }
+
+    @Override
+    public void filterApplied(ITmfFilter filter, ITmfTrace<?> trace) {
+        TimeChartDecorationProvider decorationProvider = fDecorationProviders.get(trace);
+        decorationProvider.filterApplied(filter);
+        redecorate();
+    }
+
+    @Override
+    public void searchApplied(ITmfFilter filter, ITmfTrace<?> trace) {
+        TimeChartDecorationProvider decorationProvider = fDecorationProviders.get(trace);
+        decorationProvider.searchApplied(filter);
+        redecorate();
+    }
+
+    // ------------------------------------------------------------------------
+    // Signal handlers
+    // ------------------------------------------------------------------------
+
+    @TmfSignalHandler
+    public void traceOpened(TmfTraceOpenedSignal signal) {
+        if (fTimeAnalysisEntries == null)
+            return;
+        final ITmfTrace<?> trace = signal.getTrace();
+        if (trace instanceof TmfExperiment) {
+            return;
+        }
+        final IResource resource = signal.getResource();
+        final ITmfEventsFilterProvider eventsFilterProvider = signal.getEventsFilterProvider();
+        TimeChartAnalysisEntry timeAnalysisEntry = null;
+        for (int i = 0; i < fTimeAnalysisEntries.size(); i++) {
+            if (fTimeAnalysisEntries.get(i).getTrace().equals(trace)) {
+                timeAnalysisEntry = fTimeAnalysisEntries.get(i);
+                break;
+            }
+        }
+        if (timeAnalysisEntry == null) {
+            timeAnalysisEntry = new TimeChartAnalysisEntry(trace, fDisplayWidth * 2);
+            fTimeAnalysisEntries.add(timeAnalysisEntry);
+            fDecorationProviders.put(trace, new TimeChartDecorationProvider(resource));
+            Thread thread = new ProcessTraceThread(timeAnalysisEntry);
+            thread.start();
+        }
+        refreshViewer(true);
+        if (eventsFilterProvider != null) {
+            eventsFilterProvider.addEventsFilterListener(this);
+        }
+    }
+
+    @TmfSignalHandler
+    public void traceClosed(TmfTraceClosedSignal signal) {
+        if (fTimeAnalysisEntries == null)
+            return;
+        final ITmfTrace<?> trace = signal.getTrace();
+        for (int i = 0; i < fTimeAnalysisEntries.size(); i++) {
+            if (fTimeAnalysisEntries.get(i).getTrace().equals(trace)) {
+                fTimeAnalysisEntries.remove(i);
+                fDecorationProviders.remove(trace);
+                refreshViewer(true);
+                break;
+            }
+        }
+    }
+
+    @TmfSignalHandler
+    public void traceSelected(TmfTraceSelectedSignal signal) {
+        if (signal.getSource() != this && fTimeAnalysisEntries != null) {
+            ITmfTrace<?> trace = signal.getTrace();
+            for (int i = 0; i < fTimeAnalysisEntries.size(); i++) {
+                if (fTimeAnalysisEntries.get(i).getTrace().equals(trace)) {
+                    fViewer.setSelectedTrace(fTimeAnalysisEntries.get(i));
+                    break;
+                }
+            }
+        }
+    }
+
+    @TmfSignalHandler
+    public void traceUpdated(TmfTraceUpdatedSignal signal) {
+        if (fTimeAnalysisEntries == null)
+            return;
+        final ITmfTrace<?> trace = signal.getTrace();
+        for (int i = 0; i < fTimeAnalysisEntries.size(); i++) {
+            TimeChartAnalysisEntry timeAnalysisEntry = fTimeAnalysisEntries.get(i);
+            if (timeAnalysisEntry.getTrace().equals(trace)) {
+                updateTraceEntry(timeAnalysisEntry, Long.MAX_VALUE, 0, Long.MAX_VALUE);
+                break;
+            }
+        }
+    }
+
+    @TmfSignalHandler
+    public void currentTimeUpdated(TmfTimeSynchSignal signal) {
+        long time = signal.getCurrentTime().normalize(0, TIMESTAMP_SCALE).getValue();
+        fViewer.setSelectedTime(time, true, this);
+    }
+
+}